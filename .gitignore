--- conflicted
+++ resolved
@@ -1,8 +1,4 @@
 .env
 node_modules
 package-lock.json
-<<<<<<< HEAD
-reports/
-=======
-reports
->>>>>>> 90a91e6c
+reports